--- conflicted
+++ resolved
@@ -1,1217 +1,1202 @@
-import React, { useState, useEffect, useRef } from "react";
-import { motion, AnimatePresence } from "framer-motion";
-import {
-    Send,
-    RefreshCw,
-    HelpCircle,
-    Clock,
-    Sparkles,
-    User,
-    Phone,
-    Mail,
-    ExternalLink,
-    CheckCircle,
-    ArrowRight,
-    Calendar,
-    AlertCircle,
-} from "lucide-react";
-import { Button } from "@/components/ui/button";
-import { Input } from "@/components/ui/input";
-import ChatBubble from "./ChatBubble";
-
-// Define the webhook URL
-const N8N_WEBHOOK_URL =
-    "https://leotekg.app.n8n.cloud/webhook/f298d6c0-d7c8-4ee4-9703-278436367d82";
-
-// Google Sheets configuration
-const GOOGLE_SHEETS_CONFIG = {
-    spreadsheetId: "1m3HYQPZaAUSdyyonnL96IdVODe5Dh1-87QGGe8y9rkw",
-    apiKey: process.env.NEXT_PUBLIC_GOOGLE_SHEETS_API_KEY || "",
-    range: "patient!A:M", // Adjust range to match your sheet columns
-};
-
-// Define message type
-interface ChatMessage {
-    id: string;
-    content: string;
-    sender: "user" | "bot";
-    timestamp: number;
-    isBookingConfirmation?: boolean;
-}
-
-// Define patient registration data interface
-interface PatientRegistrationData {
-    timestamp: string;
-    firstName: string;
-    lastName: string;
-    dateOfBirth: string;
-    gender: string;
-    emailAddress: string;
-    phoneNumber: string;
-    address: string;
-    allergies: string;
-    medicalConditions: string;
-    currentDentalProblems: string;
-    dentalProblemsDetails: string;
-}
-
-// Define user data interface
-interface UserData {
-    name: string;
-    contact: string; // email or phone
-    contactType: "email" | "phone";
-    isOnboarded: boolean;
-}
-
-// Helper functions for localStorage
-function saveToLocalStorage(key: string, value: any): boolean {
-    try {
-        localStorage.setItem(key, JSON.stringify(value));
-        return true;
-    } catch (error) {
-        console.error(`Error saving to localStorage: ${error}`);
-        return false;
-    }
-}
-
-function getFromLocalStorage<T>(key: string, defaultValue: T): T {
-    try {
-        const value = localStorage.getItem(key);
-        return value ? JSON.parse(value) : defaultValue;
-    } catch (error) {
-        console.error(`Error retrieving from localStorage: ${error}`);
-        return defaultValue;
-    }
-}
-
-// Helper function to validate email
-function isValidEmail(email: string): boolean {
-    const emailRegex = /^[^\s@]+@[^\s@]+\.[^\s@]+$/;
-    return emailRegex.test(email);
-}
-
-// Helper function to validate phone
-function isValidPhone(phone: string): boolean {
-    const phoneRegex = /^[\+]?[1-9][\d]{3,14}$/;
-    return phoneRegex.test(phone.replace(/[\s\-\(\)]/g, ""));
-}
-
-// Function to submit data directly to Google Sheets
-async function submitToGoogleSheets(
-    data: PatientRegistrationData
-): Promise<boolean> {
-    try {
-        // Prepare the row data in the exact order of your Google Sheets columns
-        const rowData = [
-            data.timestamp,
-            data.firstName,
-            data.lastName,
-            data.dateOfBirth,
-            data.gender,
-            data.emailAddress,
-            data.phoneNumber,
-            data.address,
-            data.allergies,
-            data.medicalConditions,
-            data.currentDentalProblems,
-            data.dentalProblemsDetails,
-        ];
-
-        // Use Google Sheets API to append the row
-        const response = await fetch(
-            `https://sheets.googleapis.com/v4/spreadsheets/${GOOGLE_SHEETS_CONFIG.spreadsheetId}/values/${GOOGLE_SHEETS_CONFIG.range}:append?valueInputOption=RAW&key=${GOOGLE_SHEETS_CONFIG.apiKey}`,
-            {
-                method: "POST",
-                headers: {
-                    "Content-Type": "application/json",
-                },
-                body: JSON.stringify({
-                    values: [rowData],
-                }),
-            }
-        );
-
-        if (!response.ok) {
-            throw new Error(`HTTP error! status: ${response.status}`);
-        }
-
-        return true;
-    } catch (error) {
-        console.error("Error submitting to Google Sheets:", error);
-        return false;
-    }
-}
-
-export default function ChatInterface() {
-    const [messages, setMessages] = useState<ChatMessage[]>([]);
-    const [inputMessage, setInputMessage] = useState("");
-    const [isLoading, setIsLoading] = useState(false);
-    const [showHelp, setShowHelp] = useState(false);
-
-    // Registration form states
-    const [showRegistrationForm, setShowRegistrationForm] = useState(true);
-    const [isSubmittingForm, setIsSubmittingForm] = useState(false);
-    const [formErrors, setFormErrors] = useState<Record<string, string>>({});
-    const [currentStep, setCurrentStep] = useState(1);
-    const [registrationData, setRegistrationData] =
-        useState<PatientRegistrationData>({
-            timestamp: "",
-            firstName: "",
-            lastName: "",
-            dateOfBirth: "",
-            gender: "",
-            emailAddress: "",
-            phoneNumber: "",
-            address: "",
-            allergies: "",
-            medicalConditions: "",
-            currentDentalProblems: "",
-            dentalProblemsDetails: "",
-        });
-
-    // Chat states
-    const [userData, setUserData] = useState<UserData | null>(null);
-
-    const messageEndRef = useRef<HTMLDivElement>(null);
-    const inputRef = useRef<HTMLInputElement>(null);
-    const messageContainerRef = useRef<HTMLDivElement>(null);
-
-    // Check if user is already registered on component mount
-    useEffect(() => {
-        const savedUserData = getFromLocalStorage<UserData | null>(
-            "kraftodentUserData",
-            null
-        );
-        const isRegistered = getFromLocalStorage<boolean>(
-            "kraftodentPatientRegistered",
-            false
-        );
-
-        if (savedUserData && isRegistered) {
-            setUserData(savedUserData);
-            setShowRegistrationForm(false);
-
-            // Load existing messages or show welcome message
-            const savedMessages = getFromLocalStorage<ChatMessage[]>(
-                "kraftodentChatMessages",
-                []
-            );
-
-            if (savedMessages.length > 0) {
-                setMessages(savedMessages);
-            } else {
-                const welcomeMessage: ChatMessage = {
-                    id: "welcome",
-                    content: `Hello ${savedUserData.name}! Welcome back to Kraftodent. How can I assist you today? I can help you book an appointment or answer any questions about our dental services.`,
-                    sender: "bot",
-                    timestamp: Date.now(),
-                };
-                setMessages([welcomeMessage]);
-                saveToLocalStorage("kraftodentChatMessages", [welcomeMessage]);
-            }
-        }
-    }, []);
-
-    // Scroll to bottom when messages change
-    useEffect(() => {
-        if (messageContainerRef.current) {
-            messageContainerRef.current.scrollTop =
-                messageContainerRef.current.scrollHeight;
-        }
-    }, [messages]);
-
-    // Handle registration form input changes
-    const handleRegistrationInputChange = (
-        field: keyof PatientRegistrationData,
-        value: string
-    ) => {
-        setRegistrationData((prev) => ({
-            ...prev,
-            [field]: value,
-        }));
-
-        // Clear error for this field
-        if (formErrors[field]) {
-            setFormErrors((prev) => {
-                const updated = { ...prev };
-                delete updated[field];
-                return updated;
-            });
-        }
-    };
-
-    // Validate registration form
-    const validateRegistrationForm = (): boolean => {
-        const errors: Record<string, string> = {};
-
-        if (currentStep === 1) {
-            if (!registrationData.firstName.trim()) {
-                errors.firstName = "First name is required";
-            }
-            if (!registrationData.lastName.trim()) {
-                errors.lastName = "Last name is required";
-            }
-            if (!registrationData.dateOfBirth) {
-                errors.dateOfBirth = "Date of birth is required";
-            }
-            if (!registrationData.gender) {
-                errors.gender = "Gender is required";
-            }
-        }
-
-        if (currentStep === 2) {
-            if (!registrationData.emailAddress.trim()) {
-                errors.emailAddress = "Email address is required";
-            } else if (!isValidEmail(registrationData.emailAddress)) {
-                errors.emailAddress = "Please enter a valid email address";
-            }
-
-            if (!registrationData.phoneNumber.trim()) {
-                errors.phoneNumber = "Phone number is required";
-            } else if (!isValidPhone(registrationData.phoneNumber)) {
-                errors.phoneNumber = "Please enter a valid phone number";
-            }
-
-            if (!registrationData.address.trim()) {
-                errors.address = "Address is required";
-            }
-        }
-
-<<<<<<< HEAD
-        if (currentStep === 3) {
-            if (!registrationData.currentDentalProblems) {
-                errors.currentDentalProblems = "Please select an option";
-            }
-        }
-
-        setFormErrors(errors);
-        return Object.keys(errors).length === 0;
-    };
-
-    // Handle next step in registration
-    const handleNextStep = () => {
-        if (validateRegistrationForm()) {
-            if (currentStep < 3) {
-                setCurrentStep(currentStep + 1);
-            } else {
-                handleSubmitRegistration();
-            }
-        }
-    };
-=======
-                // Add bot response with form link
-                const botMessage: ChatMessage = {
-                    id: `bot-${Date.now()}`,
-                    content: `Perfect! Before we can help you book an appointment, please fill out our quick patient information form. This helps us provide you with the best care possible.
-                    📋 Please fill out [this form](https://forms.gle/fJkCV2HKnc23jEdB7).
-                    Once you've submitted the form, just let me know and I'll help you schedule your appointment!`,
-                    sender: "bot",
-                    timestamp: Date.now() + 1,
-                };
->>>>>>> b5d351fd
-
-    // Handle previous step in registration
-    const handlePreviousStep = () => {
-        if (currentStep > 1) {
-            setCurrentStep(currentStep - 1);
-        }
-    };
-
-    // Submit registration form directly to Google Sheets
-    const handleSubmitRegistration = async () => {
-        if (!validateRegistrationForm()) return;
-
-        setIsSubmittingForm(true);
-
-        try {
-            const submitData = {
-                ...registrationData,
-                timestamp: new Date().toISOString(),
-            };
-
-            // Submit directly to Google Sheets
-            const success = await submitToGoogleSheets(submitData);
-
-            if (!success) {
-                throw new Error("Failed to submit to Google Sheets");
-            }
-
-            // Create user data for chat
-            const newUserData: UserData = {
-                name: `${registrationData.firstName} ${registrationData.lastName}`,
-                contact: registrationData.emailAddress,
-                contactType: "email",
-                isOnboarded: true,
-            };
-
-            // Save to localStorage
-            setUserData(newUserData);
-            saveToLocalStorage("kraftodentUserData", newUserData);
-            saveToLocalStorage("kraftodentPatientRegistered", true);
-            saveToLocalStorage("kraftodentRegistrationData", submitData);
-
-            // Show chat interface
-            setShowRegistrationForm(false);
-
-            // Add welcome message
-            const welcomeMessage: ChatMessage = {
-                id: "welcome",
-                content: `Hello ${newUserData.name}! Thank you for registering with Kraftodent. How can I assist you today? I can help you book an appointment or answer any questions about our dental services.`,
-                sender: "bot",
-                timestamp: Date.now(),
-            };
-            setMessages([welcomeMessage]);
-            saveToLocalStorage("kraftodentChatMessages", [welcomeMessage]);
-        } catch (error) {
-            console.error("Error submitting registration:", error);
-            setFormErrors({
-                submit: "Failed to submit registration. Please try again.",
-            });
-        } finally {
-            setIsSubmittingForm(false);
-        }
-    };
-
-    // Rest of the chat functionality remains the same...
-    const sendMessage = async (content: string) => {
-        if (!content.trim()) return;
-
-        // Create user message
-        const userMessage: ChatMessage = {
-            id: `user-${Date.now()}`,
-            content,
-            sender: "user",
-            timestamp: Date.now(),
-        };
-
-        // Add user message to chat
-        const updatedMessages = [...messages, userMessage];
-        setMessages(updatedMessages);
-        saveToLocalStorage("kraftodentChatMessages", updatedMessages);
-
-        // Clear input
-        setInputMessage("");
-
-        // Show loading indicator
-        setIsLoading(true);
-
-        try {
-            // Send message to n8n webhook with user data
-            const response = await fetch(N8N_WEBHOOK_URL, {
-                method: "POST",
-                headers: { "Content-Type": "application/json" },
-                body: JSON.stringify({
-                    message: content,
-                    userData: userData,
-                    timestamp: Date.now(),
-                }),
-            });
-
-            const responseContent = await response.text();
-
-            // Check if this is a booking confirmation by looking for keywords
-            const isConfirmation =
-                responseContent.toLowerCase().includes("appointment") &&
-                (responseContent.toLowerCase().includes("confirm") ||
-                    responseContent.toLowerCase().includes("scheduled"));
-
-            // Create bot response message
-            const botMessage: ChatMessage = {
-                id: `bot-${Date.now()}`,
-                content: responseContent,
-                sender: "bot",
-                timestamp: Date.now(),
-                isBookingConfirmation: isConfirmation,
-            };
-
-            // Add bot message to chat
-            const newMessages = [...updatedMessages, botMessage];
-            setMessages(newMessages);
-            saveToLocalStorage("kraftodentChatMessages", newMessages);
-        } catch (error) {
-            console.error("Error sending message:", error);
-
-            // Create error message
-            const errorMessage: ChatMessage = {
-                id: `error-${Date.now()}`,
-                content:
-                    "Sorry, there was an error connecting to our system. Please try again later or call us directly at +91 90280 02031.",
-                sender: "bot",
-                timestamp: Date.now(),
-            };
-
-            // Add error message to chat
-            const newMessages = [...updatedMessages, errorMessage];
-            setMessages(newMessages);
-            saveToLocalStorage("kraftodentChatMessages", newMessages);
-        } finally {
-            setIsLoading(false);
-        }
-    };
-
-    const handleSubmit = (e: React.FormEvent) => {
-        e.preventDefault();
-        sendMessage(inputMessage);
-    };
-
-    const clearChat = () => {
-        // Clear all data and restart with registration
-        localStorage.removeItem("kraftodentChatMessages");
-        localStorage.removeItem("kraftodentUserData");
-        localStorage.removeItem("kraftodentPatientRegistered");
-        localStorage.removeItem("kraftodentRegistrationData");
-
-        setUserData(null);
-        setMessages([]);
-        setShowRegistrationForm(true);
-        setCurrentStep(1);
-        setRegistrationData({
-            timestamp: "",
-            firstName: "",
-            lastName: "",
-            dateOfBirth: "",
-            gender: "",
-            emailAddress: "",
-            phoneNumber: "",
-            address: "",
-            allergies: "",
-            medicalConditions: "",
-            currentDentalProblems: "",
-            dentalProblemsDetails: "",
-        });
-    };
-
-    const toggleHelp = () => {
-        setShowHelp(!showHelp);
-    };
-
-    // Quick responses for chat
-    const getQuickResponses = () => {
-        if (userData) {
-            return [
-                {
-                    text: "Book appointment",
-                    action: () =>
-                        sendMessage("I'd like to book an appointment"),
-                },
-                {
-                    text: "Clinic services",
-                    action: () => sendMessage("What services do you offer?"),
-                },
-                {
-                    text: "Clinic hours",
-                    action: () => sendMessage("What are your clinic hours?"),
-                },
-                {
-                    text: "Emergency contact",
-                    action: () => sendMessage("I have a dental emergency"),
-                },
-            ];
-        }
-        return [];
-    };
-
-    // Render registration form
-    if (showRegistrationForm) {
-        return (
-            <div className="flex flex-col h-[600px] md:h-[700px] bg-white rounded-lg overflow-hidden shadow-lg border border-gray-200">
-                {/* Registration Header */}
-                <div className="flex items-center justify-between p-4 bg-blue-600 text-white">
-                    <div className="flex items-center space-x-2">
-                        <div className="w-8 h-8 rounded-full bg-white/20 flex items-center justify-center">
-                            <User size={16} className="text-white" />
-                        </div>
-                        <div>
-                            <h3 className="font-medium">
-                                Patient Registration
-                            </h3>
-                            <p className="text-xs text-blue-100">
-                                Step {currentStep} of 3
-                            </p>
-                        </div>
-                    </div>
-                    <div className="text-sm">Kraftodent Demo</div>
-                </div>
-
-                {/* Progress Bar */}
-                <div className="w-full bg-gray-200 h-2">
-                    <div
-                        className="bg-blue-600 h-2 transition-all duration-300"
-                        style={{ width: `${(currentStep / 3) * 100}%` }}
-                    ></div>
-                </div>
-
-                {/* Registration Form */}
-                <div className="flex-grow overflow-y-auto p-6">
-                    <div className="max-w-md mx-auto">
-                        <motion.div
-                            key={currentStep}
-                            initial={{ opacity: 0, x: 20 }}
-                            animate={{ opacity: 1, x: 0 }}
-                            exit={{ opacity: 0, x: -20 }}
-                            transition={{ duration: 0.3 }}
-                        >
-                            {currentStep === 1 && (
-                                <div className="space-y-4">
-                                    <h4 className="text-lg font-semibold text-gray-800 mb-4">
-                                        Personal Information
-                                    </h4>
-
-                                    <div className="grid grid-cols-2 gap-4">
-                                        <div>
-                                            <label className="block text-sm font-medium text-gray-700 mb-1">
-                                                First Name *
-                                            </label>
-                                            <Input
-                                                value={
-                                                    registrationData.firstName
-                                                }
-                                                onChange={(e) =>
-                                                    handleRegistrationInputChange(
-                                                        "firstName",
-                                                        e.target.value
-                                                    )
-                                                }
-                                                className={
-                                                    formErrors.firstName
-                                                        ? "border-red-500"
-                                                        : ""
-                                                }
-                                                placeholder="John"
-                                            />
-                                            {formErrors.firstName && (
-                                                <p className="text-red-500 text-xs mt-1">
-                                                    {formErrors.firstName}
-                                                </p>
-                                            )}
-                                        </div>
-
-                                        <div>
-                                            <label className="block text-sm font-medium text-gray-700 mb-1">
-                                                Last Name *
-                                            </label>
-                                            <Input
-                                                value={
-                                                    registrationData.lastName
-                                                }
-                                                onChange={(e) =>
-                                                    handleRegistrationInputChange(
-                                                        "lastName",
-                                                        e.target.value
-                                                    )
-                                                }
-                                                className={
-                                                    formErrors.lastName
-                                                        ? "border-red-500"
-                                                        : ""
-                                                }
-                                                placeholder="Doe"
-                                            />
-                                            {formErrors.lastName && (
-                                                <p className="text-red-500 text-xs mt-1">
-                                                    {formErrors.lastName}
-                                                </p>
-                                            )}
-                                        </div>
-                                    </div>
-
-                                    <div>
-                                        <label className="block text-sm font-medium text-gray-700 mb-1">
-                                            Date of Birth *
-                                        </label>
-                                        <Input
-                                            type="date"
-                                            value={registrationData.dateOfBirth}
-                                            onChange={(e) =>
-                                                handleRegistrationInputChange(
-                                                    "dateOfBirth",
-                                                    e.target.value
-                                                )
-                                            }
-                                            className={
-                                                formErrors.dateOfBirth
-                                                    ? "border-red-500"
-                                                    : ""
-                                            }
-                                        />
-                                        {formErrors.dateOfBirth && (
-                                            <p className="text-red-500 text-xs mt-1">
-                                                {formErrors.dateOfBirth}
-                                            </p>
-                                        )}
-                                    </div>
-
-                                    <div>
-                                        <label className="block text-sm font-medium text-gray-700 mb-1">
-                                            Gender *
-                                        </label>
-                                        <select
-                                            value={registrationData.gender}
-                                            onChange={(e) =>
-                                                handleRegistrationInputChange(
-                                                    "gender",
-                                                    e.target.value
-                                                )
-                                            }
-                                            className={`w-full px-3 py-2 border rounded-md shadow-sm focus:outline-none focus:ring-blue-500 focus:border-blue-500 ${
-                                                formErrors.gender
-                                                    ? "border-red-500"
-                                                    : "border-gray-300"
-                                            }`}
-                                        >
-                                            <option value="">
-                                                Select Gender
-                                            </option>
-                                            <option value="Male">Male</option>
-                                            <option value="Female">
-                                                Female
-                                            </option>
-                                            <option value="Other">Other</option>
-                                            <option value="Prefer not to say">
-                                                Prefer not to say
-                                            </option>
-                                        </select>
-                                        {formErrors.gender && (
-                                            <p className="text-red-500 text-xs mt-1">
-                                                {formErrors.gender}
-                                            </p>
-                                        )}
-                                    </div>
-                                </div>
-                            )}
-
-                            {currentStep === 2 && (
-                                <div className="space-y-4">
-                                    <h4 className="text-lg font-semibold text-gray-800 mb-4">
-                                        Contact Information
-                                    </h4>
-
-                                    <div>
-                                        <label className="block text-sm font-medium text-gray-700 mb-1">
-                                            Email Address *
-                                        </label>
-                                        <Input
-                                            type="email"
-                                            value={
-                                                registrationData.emailAddress
-                                            }
-                                            onChange={(e) =>
-                                                handleRegistrationInputChange(
-                                                    "emailAddress",
-                                                    e.target.value
-                                                )
-                                            }
-                                            className={
-                                                formErrors.emailAddress
-                                                    ? "border-red-500"
-                                                    : ""
-                                            }
-                                            placeholder="john.doe@example.com"
-                                        />
-                                        {formErrors.emailAddress && (
-                                            <p className="text-red-500 text-xs mt-1">
-                                                {formErrors.emailAddress}
-                                            </p>
-                                        )}
-                                    </div>
-
-                                    <div>
-                                        <label className="block text-sm font-medium text-gray-700 mb-1">
-                                            Phone Number *
-                                        </label>
-                                        <Input
-                                            type="tel"
-                                            value={registrationData.phoneNumber}
-                                            onChange={(e) =>
-                                                handleRegistrationInputChange(
-                                                    "phoneNumber",
-                                                    e.target.value
-                                                )
-                                            }
-                                            className={
-                                                formErrors.phoneNumber
-                                                    ? "border-red-500"
-                                                    : ""
-                                            }
-                                            placeholder="+91 9876543210"
-                                        />
-                                        {formErrors.phoneNumber && (
-                                            <p className="text-red-500 text-xs mt-1">
-                                                {formErrors.phoneNumber}
-                                            </p>
-                                        )}
-                                    </div>
-
-                                    <div>
-                                        <label className="block text-sm font-medium text-gray-700 mb-1">
-                                            Address *
-                                        </label>
-                                        <textarea
-                                            value={registrationData.address}
-                                            onChange={(e) =>
-                                                handleRegistrationInputChange(
-                                                    "address",
-                                                    e.target.value
-                                                )
-                                            }
-                                            className={`w-full px-3 py-2 border rounded-md shadow-sm focus:outline-none focus:ring-blue-500 focus:border-blue-500 ${
-                                                formErrors.address
-                                                    ? "border-red-500"
-                                                    : "border-gray-300"
-                                            }`}
-                                            rows={3}
-                                            placeholder="Your complete address"
-                                        />
-                                        {formErrors.address && (
-                                            <p className="text-red-500 text-xs mt-1">
-                                                {formErrors.address}
-                                            </p>
-                                        )}
-                                    </div>
-                                </div>
-                            )}
-
-                            {currentStep === 3 && (
-                                <div className="space-y-4">
-                                    <h4 className="text-lg font-semibold text-gray-800 mb-4">
-                                        Medical Information
-                                    </h4>
-
-                                    <div>
-                                        <label className="block text-sm font-medium text-gray-700 mb-1">
-                                            Do you have any allergies? If "yes",
-                                            please list all your allergies:
-                                        </label>
-                                        <textarea
-                                            value={registrationData.allergies}
-                                            onChange={(e) =>
-                                                handleRegistrationInputChange(
-                                                    "allergies",
-                                                    e.target.value
-                                                )
-                                            }
-                                            className="w-full px-3 py-2 border border-gray-300 rounded-md shadow-sm focus:outline-none focus:ring-blue-500 focus:border-blue-500"
-                                            rows={2}
-                                            placeholder="List any allergies or type 'None'"
-                                        />
-                                    </div>
-
-                                    <div>
-                                        <label className="block text-sm font-medium text-gray-700 mb-1">
-                                            Have you ever had any of the
-                                            following conditions?
-                                        </label>
-                                        <textarea
-                                            value={
-                                                registrationData.medicalConditions
-                                            }
-                                            onChange={(e) =>
-                                                handleRegistrationInputChange(
-                                                    "medicalConditions",
-                                                    e.target.value
-                                                )
-                                            }
-                                            className="w-full px-3 py-2 border border-gray-300 rounded-md shadow-sm focus:outline-none focus:ring-blue-500 focus:border-blue-500"
-                                            rows={2}
-                                            placeholder="List any medical conditions or type 'None'"
-                                        />
-                                    </div>
-
-                                    <div>
-                                        <label className="block text-sm font-medium text-gray-700 mb-1">
-                                            Are you currently experiencing any
-                                            dental problems or pain? *
-                                        </label>
-                                        <div className="space-y-2">
-                                            <label className="flex items-center">
-                                                <input
-                                                    type="radio"
-                                                    name="dentalProblems"
-                                                    value="Yes"
-                                                    checked={
-                                                        registrationData.currentDentalProblems ===
-                                                        "Yes"
-                                                    }
-                                                    onChange={(e) =>
-                                                        handleRegistrationInputChange(
-                                                            "currentDentalProblems",
-                                                            e.target.value
-                                                        )
-                                                    }
-                                                    className="mr-2"
-                                                />
-                                                Yes
-                                            </label>
-                                            <label className="flex items-center">
-                                                <input
-                                                    type="radio"
-                                                    name="dentalProblems"
-                                                    value="No"
-                                                    checked={
-                                                        registrationData.currentDentalProblems ===
-                                                        "No"
-                                                    }
-                                                    onChange={(e) =>
-                                                        handleRegistrationInputChange(
-                                                            "currentDentalProblems",
-                                                            e.target.value
-                                                        )
-                                                    }
-                                                    className="mr-2"
-                                                />
-                                                No
-                                            </label>
-                                        </div>
-                                        {formErrors.currentDentalProblems && (
-                                            <p className="text-red-500 text-xs mt-1">
-                                                {
-                                                    formErrors.currentDentalProblems
-                                                }
-                                            </p>
-                                        )}
-                                    </div>
-
-                                    {registrationData.currentDentalProblems ===
-                                        "Yes" && (
-                                        <div>
-                                            <label className="block text-sm font-medium text-gray-700 mb-1">
-                                                If "yes", state them below:
-                                            </label>
-                                            <textarea
-                                                value={
-                                                    registrationData.dentalProblemsDetails
-                                                }
-                                                onChange={(e) =>
-                                                    handleRegistrationInputChange(
-                                                        "dentalProblemsDetails",
-                                                        e.target.value
-                                                    )
-                                                }
-                                                className="w-full px-3 py-2 border border-gray-300 rounded-md shadow-sm focus:outline-none focus:ring-blue-500 focus:border-blue-500"
-                                                rows={3}
-                                                placeholder="Please describe your dental problems in detail"
-                                            />
-                                        </div>
-                                    )}
-                                </div>
-                            )}
-                        </motion.div>
-
-                        {formErrors.submit && (
-                            <div className="mt-4 p-3 bg-red-50 border border-red-200 rounded-lg">
-                                <div className="flex items-center">
-                                    <AlertCircle className="h-5 w-5 text-red-500 mr-2" />
-                                    <p className="text-red-700 text-sm">
-                                        {formErrors.submit}
-                                    </p>
-                                </div>
-                            </div>
-                        )}
-                    </div>
-                </div>
-
-                {/* Form Navigation */}
-                <div className="p-4 bg-gray-50 border-t">
-                    <div className="max-w-md mx-auto flex justify-between">
-                        {currentStep > 1 && (
-                            <Button
-                                variant="outline"
-                                onClick={handlePreviousStep}
-                                disabled={isSubmittingForm}
-                            >
-                                Previous
-                            </Button>
-                        )}
-
-                        <div className={currentStep === 1 ? "ml-auto" : ""}>
-                            <Button
-                                onClick={handleNextStep}
-                                disabled={isSubmittingForm}
-                                className="bg-blue-600 hover:bg-blue-700 text-white"
-                            >
-                                {isSubmittingForm ? (
-                                    <>
-                                        <div className="animate-spin rounded-full h-4 w-4 border-b-2 border-white mr-2"></div>
-                                        Submitting...
-                                    </>
-                                ) : currentStep === 3 ? (
-                                    <>
-                                        Complete Registration
-                                        <CheckCircle
-                                            size={16}
-                                            className="ml-2"
-                                        />
-                                    </>
-                                ) : (
-                                    <>
-                                        Next
-                                        <ArrowRight
-                                            size={16}
-                                            className="ml-2"
-                                        />
-                                    </>
-                                )}
-                            </Button>
-                        </div>
-                    </div>
-                </div>
-            </div>
-        );
-    }
-
-    // Render chat interface (existing chat code)
-    return (
-        <div className="flex flex-col h-[45rem] bg-white rounded-lg overflow-hidden shadow-lg border border-gray-200">
-            {/* Chat Header */}
-            <div className="flex items-center justify-between p-3 bg-blue-600 text-white">
-                <div className="flex items-center space-x-2">
-                    <div className="w-8 h-8 rounded-full bg-white/20 flex items-center justify-center">
-                        <Sparkles size={16} className="text-white" />
-                    </div>
-                    <div>
-                        <h3 className="font-medium">Kraftodent AI</h3>
-                        <p className="text-xs text-blue-100">
-                            {userData
-                                ? `Hello, ${userData.name}`
-                                : "Demo Assistant"}
-                        </p>
-                    </div>
-                </div>
-
-                <div className="flex items-center space-x-2">
-                    <Button
-                        variant="ghost"
-                        size="sm"
-                        onClick={toggleHelp}
-                        className="text-white hover:bg-blue-700 h-8 w-8 p-0"
-                        aria-label="Help"
-                    >
-                        <HelpCircle size={16} />
-                    </Button>
-                    <Button
-                        variant="ghost"
-                        size="sm"
-                        onClick={clearChat}
-                        className="text-white hover:bg-blue-700 h-8 w-8 p-0"
-                        aria-label="Clear chat and restart registration"
-                    >
-                        <RefreshCw size={16} />
-                    </Button>
-                </div>
-            </div>
-
-            {/* User Info Panel */}
-            {userData && (
-                <div className="bg-blue-50 border-b border-blue-200 p-2">
-                    <div className="flex items-center justify-between text-sm">
-                        <div className="flex items-center space-x-2">
-                            <User size={14} className="text-blue-600" />
-                            <span className="text-blue-800 font-medium">
-                                {userData.name}
-                            </span>
-                            <span className="text-blue-600">•</span>
-                            <div className="flex items-center space-x-1">
-                                {userData.contactType === "email" ? (
-                                    <Mail size={12} className="text-blue-600" />
-                                ) : (
-                                    <Phone
-                                        size={12}
-                                        className="text-blue-600"
-                                    />
-                                )}
-                                <span className="text-blue-700">
-                                    {userData.contact}
-                                </span>
-                            </div>
-                        </div>
-                        <div className="flex items-center space-x-1">
-<<<<<<< HEAD
-                            <div className="w-2 h-2 rounded-full bg-green-500"></div>
-=======
-                            <div
-                                className={`w-2 h-2 rounded-full ${userData.isOnboarded
-                                    ? "bg-green-500"
-                                    : "bg-yellow-500"
-                                    }`}
-                            ></div>
->>>>>>> b5d351fd
-                            <span className="text-xs text-blue-700">
-                                Registered
-                            </span>
-                        </div>
-                    </div>
-                </div>
-            )}
-
-            {/* Help Panel */}
-            <AnimatePresence>
-                {showHelp && (
-                    <motion.div
-                        initial={{ opacity: 0, height: 0 }}
-                        animate={{ opacity: 1, height: "auto" }}
-                        exit={{ opacity: 0, height: 0 }}
-                        className="bg-blue-50 border-b border-blue-200 p-3"
-                    >
-                        <h4 className="font-medium text-blue-800 mb-2">
-                            About Kraftodent Demo
-                        </h4>
-                        <div className="text-sm text-blue-700 space-y-2">
-                            <p>
-                                This demo shows how our AI dental receptionist
-                                works:
-                            </p>
-                            <div className="grid grid-cols-1 md:grid-cols-2 gap-2">
-                                <div>
-                                    <strong>✓ Patient registration</strong>
-                                    <p className="text-xs">
-                                        Complete medical intake form
-                                    </p>
-                                </div>
-                                <div>
-                                    <strong>✓ Appointment scheduling</strong>
-                                    <p className="text-xs">
-                                        Book available time slots
-                                    </p>
-                                </div>
-                                <div>
-                                    <strong>✓ Answer clinic questions</strong>
-                                    <p className="text-xs">
-                                        Services, hours, procedures
-                                    </p>
-                                </div>
-                                <div>
-                                    <strong>✓ 24/7 availability</strong>
-                                    <p className="text-xs">
-                                        Always ready to help
-                                    </p>
-                                </div>
-                            </div>
-                            <p className="text-xs border-t border-blue-200 pt-2 mt-2">
-                                For emergencies, call:{" "}
-                                <strong>+91 90280 02031</strong>
-                            </p>
-                        </div>
-                    </motion.div>
-                )}
-            </AnimatePresence>
-
-            {/* Chat Messages */}
-            <div
-                ref={messageContainerRef}
-                className="flex-grow overflow-y-auto p-4 space-y-4 bg-gray-50"
-            >
-                <AnimatePresence initial={false}>
-                    {messages.map((message) => (
-                        <motion.div
-                            key={message.id}
-                            initial={{ opacity: 0, y: 10 }}
-                            animate={{ opacity: 1, y: 0 }}
-                            transition={{ duration: 0.3 }}
-                        >
-                            <ChatBubble message={message} />
-
-                            {/* Render confirmation UI if this is a booking confirmation */}
-                            {message.isBookingConfirmation &&
-                                message.sender === "bot" && (
-                                    <motion.div
-                                        initial={{ opacity: 0, scale: 0.9 }}
-                                        animate={{ opacity: 1, scale: 1 }}
-                                        transition={{
-                                            duration: 0.3,
-                                            delay: 0.3,
-                                        }}
-                                        className="mt-4 bg-green-50 p-4 rounded-lg border border-green-200"
-                                    >
-                                        <div className="flex items-center space-x-3 mb-2">
-                                            <div className="p-2 bg-green-100 rounded-full text-green-600">
-                                                <Clock size={16} />
-                                            </div>
-                                            <h4 className="font-medium text-green-800">
-                                                Appointment Confirmed!
-                                            </h4>
-                                        </div>
-                                        <p className="text-sm text-green-700">
-                                            You'll receive a confirmation
-                                            message and reminder before your
-                                            appointment.
-                                        </p>
-                                    </motion.div>
-                                )}
-                        </motion.div>
-                    ))}
-                </AnimatePresence>
-
-                {/* Loading indicator */}
-                {isLoading && (
-                    <motion.div
-                        initial={{ opacity: 0 }}
-                        animate={{ opacity: 1 }}
-                        className="flex items-center space-x-2 text-sm text-gray-500"
-                    >
-                        <div className="flex space-x-1">
-                            <span className="animate-pulse bg-blue-600 rounded-full w-2 h-2"></span>
-                            <span
-                                className="animate-pulse bg-blue-600 rounded-full w-2 h-2"
-                                style={{ animationDelay: "0.2s" }}
-                            ></span>
-                            <span
-                                className="animate-pulse bg-blue-600 rounded-full w-2 h-2"
-                                style={{ animationDelay: "0.4s" }}
-                            ></span>
-                        </div>
-                        {/* <span>AI is thinking...</span> */}
-                    </motion.div>
-                )}
-
-                <div ref={messageEndRef} />
-            </div>
-
-            {/* Quick Responses */}
-            {getQuickResponses().length > 0 && (
-                <div className="px-4 py-2 bg-gray-50 border-t border-gray-200">
-                    <div className="flex flex-wrap gap-2">
-                        {getQuickResponses().map((item, index) => (
-                            <Button
-                                key={index}
-                                variant="outline"
-                                size="sm"
-                                className="text-xs py-1 h-auto text-blue-600 border-blue-200 hover:bg-blue-50"
-                                onClick={item.action}
-                                disabled={isLoading}
-                            >
-                                {item.text}
-                            </Button>
-                        ))}
-                    </div>
-                </div>
-            )}
-
-            {/* Chat Input */}
-            <form
-                onSubmit={handleSubmit}
-                className="p-3 border-t border-gray-200 bg-white"
-            >
-                <div className="flex gap-4">
-                    <Input
-                        ref={inputRef}
-                        value={inputMessage}
-                        onChange={(e) => setInputMessage(e.target.value)}
-                        placeholder="Type your message..."
-                        className="bg-white border-gray-200"
-                        disabled={isLoading}
-                    />
-
-                    <Button
-                        type="submit"
-                        variant="default"
-                        size="icon"
-                        className="flex-shrink-0 bg-blue-600 hover:bg-blue-700 h-9 w-9"
-                        disabled={!inputMessage.trim() || isLoading}
-                    >
-                        <Send size={16} />
-                    </Button>
-                </div>
-            </form>
-        </div>
-    );
-}
+import React, { useState, useEffect, useRef } from "react";
+import { motion, AnimatePresence } from "framer-motion";
+import {
+    Send,
+    RefreshCw,
+    HelpCircle,
+    Clock,
+    Sparkles,
+    User,
+    Phone,
+    Mail,
+    ExternalLink,
+    CheckCircle,
+    ArrowRight,
+    Calendar,
+    AlertCircle,
+} from "lucide-react";
+import { Button } from "@/components/ui/button";
+import { Input } from "@/components/ui/input";
+import ChatBubble from "./ChatBubble";
+
+// Define the webhook URL
+const N8N_WEBHOOK_URL =
+    "https://leotekg.app.n8n.cloud/webhook/f298d6c0-d7c8-4ee4-9703-278436367d82";
+
+// Google Sheets configuration
+const GOOGLE_SHEETS_CONFIG = {
+    spreadsheetId: "1m3HYQPZaAUSdyyonnL96IdVODe5Dh1-87QGGe8y9rkw",
+    apiKey: process.env.NEXT_PUBLIC_GOOGLE_SHEETS_API_KEY || "",
+    range: "patient!A:M", // Adjust range to match your sheet columns
+};
+
+// Define message type
+interface ChatMessage {
+    id: string;
+    content: string;
+    sender: "user" | "bot";
+    timestamp: number;
+    isBookingConfirmation?: boolean;
+}
+
+// Define patient registration data interface
+interface PatientRegistrationData {
+    timestamp: string;
+    firstName: string;
+    lastName: string;
+    dateOfBirth: string;
+    gender: string;
+    emailAddress: string;
+    phoneNumber: string;
+    address: string;
+    allergies: string;
+    medicalConditions: string;
+    currentDentalProblems: string;
+    dentalProblemsDetails: string;
+}
+
+// Define user data interface
+interface UserData {
+    name: string;
+    contact: string; // email or phone
+    contactType: "email" | "phone";
+    isOnboarded: boolean;
+}
+
+// Helper functions for localStorage
+function saveToLocalStorage(key: string, value: any): boolean {
+    try {
+        localStorage.setItem(key, JSON.stringify(value));
+        return true;
+    } catch (error) {
+        console.error(`Error saving to localStorage: ${error}`);
+        return false;
+    }
+}
+
+function getFromLocalStorage<T>(key: string, defaultValue: T): T {
+    try {
+        const value = localStorage.getItem(key);
+        return value ? JSON.parse(value) : defaultValue;
+    } catch (error) {
+        console.error(`Error retrieving from localStorage: ${error}`);
+        return defaultValue;
+    }
+}
+
+// Helper function to validate email
+function isValidEmail(email: string): boolean {
+    const emailRegex = /^[^\s@]+@[^\s@]+\.[^\s@]+$/;
+    return emailRegex.test(email);
+}
+
+// Helper function to validate phone
+function isValidPhone(phone: string): boolean {
+    const phoneRegex = /^[\+]?[1-9][\d]{3,14}$/;
+    return phoneRegex.test(phone.replace(/[\s\-\(\)]/g, ""));
+}
+
+// Function to submit data directly to Google Sheets
+async function submitToGoogleSheets(
+    data: PatientRegistrationData
+): Promise<boolean> {
+    try {
+        // Prepare the row data in the exact order of your Google Sheets columns
+        const rowData = [
+            data.timestamp,
+            data.firstName,
+            data.lastName,
+            data.dateOfBirth,
+            data.gender,
+            data.emailAddress,
+            data.phoneNumber,
+            data.address,
+            data.allergies,
+            data.medicalConditions,
+            data.currentDentalProblems,
+            data.dentalProblemsDetails,
+        ];
+
+        // Use Google Sheets API to append the row
+        const response = await fetch(
+            `https://sheets.googleapis.com/v4/spreadsheets/${GOOGLE_SHEETS_CONFIG.spreadsheetId}/values/${GOOGLE_SHEETS_CONFIG.range}:append?valueInputOption=RAW&key=${GOOGLE_SHEETS_CONFIG.apiKey}`,
+            {
+                method: "POST",
+                headers: {
+                    "Content-Type": "application/json",
+                },
+                body: JSON.stringify({
+                    values: [rowData],
+                }),
+            }
+        );
+
+        if (!response.ok) {
+            throw new Error(`HTTP error! status: ${response.status}`);
+        }
+
+        return true;
+    } catch (error) {
+        console.error("Error submitting to Google Sheets:", error);
+        return false;
+    }
+}
+
+export default function ChatInterface() {
+    const [messages, setMessages] = useState<ChatMessage[]>([]);
+    const [inputMessage, setInputMessage] = useState("");
+    const [isLoading, setIsLoading] = useState(false);
+    const [showHelp, setShowHelp] = useState(false);
+
+    // Registration form states
+    const [showRegistrationForm, setShowRegistrationForm] = useState(true);
+    const [isSubmittingForm, setIsSubmittingForm] = useState(false);
+    const [formErrors, setFormErrors] = useState<Record<string, string>>({});
+    const [currentStep, setCurrentStep] = useState(1);
+    const [registrationData, setRegistrationData] =
+        useState<PatientRegistrationData>({
+            timestamp: "",
+            firstName: "",
+            lastName: "",
+            dateOfBirth: "",
+            gender: "",
+            emailAddress: "",
+            phoneNumber: "",
+            address: "",
+            allergies: "",
+            medicalConditions: "",
+            currentDentalProblems: "",
+            dentalProblemsDetails: "",
+        });
+
+    // Chat states
+    const [userData, setUserData] = useState<UserData | null>(null);
+
+    const messageEndRef = useRef<HTMLDivElement>(null);
+    const inputRef = useRef<HTMLInputElement>(null);
+    const messageContainerRef = useRef<HTMLDivElement>(null);
+
+    // Check if user is already registered on component mount
+    useEffect(() => {
+        const savedUserData = getFromLocalStorage<UserData | null>(
+            "kraftodentUserData",
+            null
+        );
+        const isRegistered = getFromLocalStorage<boolean>(
+            "kraftodentPatientRegistered",
+            false
+        );
+
+        if (savedUserData && isRegistered) {
+            setUserData(savedUserData);
+            setShowRegistrationForm(false);
+
+            // Load existing messages or show welcome message
+            const savedMessages = getFromLocalStorage<ChatMessage[]>(
+                "kraftodentChatMessages",
+                []
+            );
+
+            if (savedMessages.length > 0) {
+                setMessages(savedMessages);
+            } else {
+                const welcomeMessage: ChatMessage = {
+                    id: "welcome",
+                    content: `Hello ${savedUserData.name}! Welcome back to Kraftodent. How can I assist you today? I can help you book an appointment or answer any questions about our dental services.`,
+                    sender: "bot",
+                    timestamp: Date.now(),
+                };
+                setMessages([welcomeMessage]);
+                saveToLocalStorage("kraftodentChatMessages", [welcomeMessage]);
+            }
+        }
+    }, []);
+
+    // Scroll to bottom when messages change
+    useEffect(() => {
+        if (messageContainerRef.current) {
+            messageContainerRef.current.scrollTop =
+                messageContainerRef.current.scrollHeight;
+        }
+    }, [messages]);
+
+    // Handle registration form input changes
+    const handleRegistrationInputChange = (
+        field: keyof PatientRegistrationData,
+        value: string
+    ) => {
+        setRegistrationData((prev) => ({
+            ...prev,
+            [field]: value,
+        }));
+
+        // Clear error for this field
+        if (formErrors[field]) {
+            setFormErrors((prev) => {
+                const updated = { ...prev };
+                delete updated[field];
+                return updated;
+            });
+        }
+    };
+
+    // Validate registration form
+    const validateRegistrationForm = (): boolean => {
+        const errors: Record<string, string> = {};
+
+        if (currentStep === 1) {
+            if (!registrationData.firstName.trim()) {
+                errors.firstName = "First name is required";
+            }
+            if (!registrationData.lastName.trim()) {
+                errors.lastName = "Last name is required";
+            }
+            if (!registrationData.dateOfBirth) {
+                errors.dateOfBirth = "Date of birth is required";
+            }
+            if (!registrationData.gender) {
+                errors.gender = "Gender is required";
+            }
+        }
+
+        if (currentStep === 2) {
+            if (!registrationData.emailAddress.trim()) {
+                errors.emailAddress = "Email address is required";
+            } else if (!isValidEmail(registrationData.emailAddress)) {
+                errors.emailAddress = "Please enter a valid email address";
+            }
+
+            if (!registrationData.phoneNumber.trim()) {
+                errors.phoneNumber = "Phone number is required";
+            } else if (!isValidPhone(registrationData.phoneNumber)) {
+                errors.phoneNumber = "Please enter a valid phone number";
+            }
+
+            if (!registrationData.address.trim()) {
+                errors.address = "Address is required";
+            }
+        }
+
+        if (currentStep === 3) {
+            if (!registrationData.currentDentalProblems) {
+                errors.currentDentalProblems = "Please select an option";
+            }
+        }
+
+        setFormErrors(errors);
+        return Object.keys(errors).length === 0;
+    };
+
+    // Handle next step in registration
+    const handleNextStep = () => {
+        if (validateRegistrationForm()) {
+            if (currentStep < 3) {
+                setCurrentStep(currentStep + 1);
+            } else {
+                handleSubmitRegistration();
+            }
+        }
+    };
+
+    // Handle previous step in registration
+    const handlePreviousStep = () => {
+        if (currentStep > 1) {
+            setCurrentStep(currentStep - 1);
+        }
+    };
+
+    // Submit registration form directly to Google Sheets
+    const handleSubmitRegistration = async () => {
+        if (!validateRegistrationForm()) return;
+
+        setIsSubmittingForm(true);
+
+        try {
+            const submitData = {
+                ...registrationData,
+                timestamp: new Date().toISOString(),
+            };
+
+            // Submit directly to Google Sheets
+            const success = await submitToGoogleSheets(submitData);
+
+            if (!success) {
+                throw new Error("Failed to submit to Google Sheets");
+            }
+
+            // Create user data for chat
+            const newUserData: UserData = {
+                name: `${registrationData.firstName} ${registrationData.lastName}`,
+                contact: registrationData.emailAddress,
+                contactType: "email",
+                isOnboarded: true,
+            };
+
+            // Save to localStorage
+            setUserData(newUserData);
+            saveToLocalStorage("kraftodentUserData", newUserData);
+            saveToLocalStorage("kraftodentPatientRegistered", true);
+            saveToLocalStorage("kraftodentRegistrationData", submitData);
+
+            // Show chat interface
+            setShowRegistrationForm(false);
+
+            // Add welcome message
+            const welcomeMessage: ChatMessage = {
+                id: "welcome",
+                content: `Hello ${newUserData.name}! Thank you for registering with Kraftodent. How can I assist you today? I can help you book an appointment or answer any questions about our dental services.`,
+                sender: "bot",
+                timestamp: Date.now(),
+            };
+            setMessages([welcomeMessage]);
+            saveToLocalStorage("kraftodentChatMessages", [welcomeMessage]);
+        } catch (error) {
+            console.error("Error submitting registration:", error);
+            setFormErrors({
+                submit: "Failed to submit registration. Please try again.",
+            });
+        } finally {
+            setIsSubmittingForm(false);
+        }
+    };
+
+    // Rest of the chat functionality remains the same...
+    const sendMessage = async (content: string) => {
+        if (!content.trim()) return;
+
+        // Create user message
+        const userMessage: ChatMessage = {
+            id: `user-${Date.now()}`,
+            content,
+            sender: "user",
+            timestamp: Date.now(),
+        };
+
+        // Add user message to chat
+        const updatedMessages = [...messages, userMessage];
+        setMessages(updatedMessages);
+        saveToLocalStorage("kraftodentChatMessages", updatedMessages);
+
+        // Clear input
+        setInputMessage("");
+
+        // Show loading indicator
+        setIsLoading(true);
+
+        try {
+            // Send message to n8n webhook with user data
+            const response = await fetch(N8N_WEBHOOK_URL, {
+                method: "POST",
+                headers: { "Content-Type": "application/json" },
+                body: JSON.stringify({
+                    message: content,
+                    userData: userData,
+                    timestamp: Date.now(),
+                }),
+            });
+
+            const responseContent = await response.text();
+
+            // Check if this is a booking confirmation by looking for keywords
+            const isConfirmation =
+                responseContent.toLowerCase().includes("appointment") &&
+                (responseContent.toLowerCase().includes("confirm") ||
+                    responseContent.toLowerCase().includes("scheduled"));
+
+            // Create bot response message
+            const botMessage: ChatMessage = {
+                id: `bot-${Date.now()}`,
+                content: responseContent,
+                sender: "bot",
+                timestamp: Date.now(),
+                isBookingConfirmation: isConfirmation,
+            };
+
+            // Add bot message to chat
+            const newMessages = [...updatedMessages, botMessage];
+            setMessages(newMessages);
+            saveToLocalStorage("kraftodentChatMessages", newMessages);
+        } catch (error) {
+            console.error("Error sending message:", error);
+
+            // Create error message
+            const errorMessage: ChatMessage = {
+                id: `error-${Date.now()}`,
+                content:
+                    "Sorry, there was an error connecting to our system. Please try again later or call us directly at +91 90280 02031.",
+                sender: "bot",
+                timestamp: Date.now(),
+            };
+
+            // Add error message to chat
+            const newMessages = [...updatedMessages, errorMessage];
+            setMessages(newMessages);
+            saveToLocalStorage("kraftodentChatMessages", newMessages);
+        } finally {
+            setIsLoading(false);
+        }
+    };
+
+    const handleSubmit = (e: React.FormEvent) => {
+        e.preventDefault();
+        sendMessage(inputMessage);
+    };
+
+    const clearChat = () => {
+        // Clear all data and restart with registration
+        localStorage.removeItem("kraftodentChatMessages");
+        localStorage.removeItem("kraftodentUserData");
+        localStorage.removeItem("kraftodentPatientRegistered");
+        localStorage.removeItem("kraftodentRegistrationData");
+
+        setUserData(null);
+        setMessages([]);
+        setShowRegistrationForm(true);
+        setCurrentStep(1);
+        setRegistrationData({
+            timestamp: "",
+            firstName: "",
+            lastName: "",
+            dateOfBirth: "",
+            gender: "",
+            emailAddress: "",
+            phoneNumber: "",
+            address: "",
+            allergies: "",
+            medicalConditions: "",
+            currentDentalProblems: "",
+            dentalProblemsDetails: "",
+        });
+    };
+
+    const toggleHelp = () => {
+        setShowHelp(!showHelp);
+    };
+
+    // Quick responses for chat
+    const getQuickResponses = () => {
+        if (userData) {
+            return [
+                {
+                    text: "Book appointment",
+                    action: () =>
+                        sendMessage("I'd like to book an appointment"),
+                },
+                {
+                    text: "Clinic services",
+                    action: () => sendMessage("What services do you offer?"),
+                },
+                {
+                    text: "Clinic hours",
+                    action: () => sendMessage("What are your clinic hours?"),
+                },
+                {
+                    text: "Emergency contact",
+                    action: () => sendMessage("I have a dental emergency"),
+                },
+            ];
+        }
+        return [];
+    };
+
+    // Render registration form
+    if (showRegistrationForm) {
+        return (
+            <div className="flex flex-col h-[600px] md:h-[700px] bg-white rounded-lg overflow-hidden shadow-lg border border-gray-200">
+                {/* Registration Header */}
+                <div className="flex items-center justify-between p-4 bg-blue-600 text-white">
+                    <div className="flex items-center space-x-2">
+                        <div className="w-8 h-8 rounded-full bg-white/20 flex items-center justify-center">
+                            <User size={16} className="text-white" />
+                        </div>
+                        <div>
+                            <h3 className="font-medium">
+                                Patient Registration
+                            </h3>
+                            <p className="text-xs text-blue-100">
+                                Step {currentStep} of 3
+                            </p>
+                        </div>
+                    </div>
+                    <div className="text-sm">Kraftodent Demo</div>
+                </div>
+
+                {/* Progress Bar */}
+                <div className="w-full bg-gray-200 h-2">
+                    <div
+                        className="bg-blue-600 h-2 transition-all duration-300"
+                        style={{ width: `${(currentStep / 3) * 100}%` }}
+                    ></div>
+                </div>
+
+                {/* Registration Form */}
+                <div className="flex-grow overflow-y-auto p-6">
+                    <div className="max-w-md mx-auto">
+                        <motion.div
+                            key={currentStep}
+                            initial={{ opacity: 0, x: 20 }}
+                            animate={{ opacity: 1, x: 0 }}
+                            exit={{ opacity: 0, x: -20 }}
+                            transition={{ duration: 0.3 }}
+                        >
+                            {currentStep === 1 && (
+                                <div className="space-y-4">
+                                    <h4 className="text-lg font-semibold text-gray-800 mb-4">
+                                        Personal Information
+                                    </h4>
+
+                                    <div className="grid grid-cols-2 gap-4">
+                                        <div>
+                                            <label className="block text-sm font-medium text-gray-700 mb-1">
+                                                First Name *
+                                            </label>
+                                            <Input
+                                                value={
+                                                    registrationData.firstName
+                                                }
+                                                onChange={(e) =>
+                                                    handleRegistrationInputChange(
+                                                        "firstName",
+                                                        e.target.value
+                                                    )
+                                                }
+                                                className={
+                                                    formErrors.firstName
+                                                        ? "border-red-500"
+                                                        : ""
+                                                }
+                                                placeholder="John"
+                                            />
+                                            {formErrors.firstName && (
+                                                <p className="text-red-500 text-xs mt-1">
+                                                    {formErrors.firstName}
+                                                </p>
+                                            )}
+                                        </div>
+
+                                        <div>
+                                            <label className="block text-sm font-medium text-gray-700 mb-1">
+                                                Last Name *
+                                            </label>
+                                            <Input
+                                                value={
+                                                    registrationData.lastName
+                                                }
+                                                onChange={(e) =>
+                                                    handleRegistrationInputChange(
+                                                        "lastName",
+                                                        e.target.value
+                                                    )
+                                                }
+                                                className={
+                                                    formErrors.lastName
+                                                        ? "border-red-500"
+                                                        : ""
+                                                }
+                                                placeholder="Doe"
+                                            />
+                                            {formErrors.lastName && (
+                                                <p className="text-red-500 text-xs mt-1">
+                                                    {formErrors.lastName}
+                                                </p>
+                                            )}
+                                        </div>
+                                    </div>
+
+                                    <div>
+                                        <label className="block text-sm font-medium text-gray-700 mb-1">
+                                            Date of Birth *
+                                        </label>
+                                        <Input
+                                            type="date"
+                                            value={registrationData.dateOfBirth}
+                                            onChange={(e) =>
+                                                handleRegistrationInputChange(
+                                                    "dateOfBirth",
+                                                    e.target.value
+                                                )
+                                            }
+                                            className={
+                                                formErrors.dateOfBirth
+                                                    ? "border-red-500"
+                                                    : ""
+                                            }
+                                        />
+                                        {formErrors.dateOfBirth && (
+                                            <p className="text-red-500 text-xs mt-1">
+                                                {formErrors.dateOfBirth}
+                                            </p>
+                                        )}
+                                    </div>
+
+                                    <div>
+                                        <label className="block text-sm font-medium text-gray-700 mb-1">
+                                            Gender *
+                                        </label>
+                                        <select
+                                            value={registrationData.gender}
+                                            onChange={(e) =>
+                                                handleRegistrationInputChange(
+                                                    "gender",
+                                                    e.target.value
+                                                )
+                                            }
+                                            className={`w-full px-3 py-2 border rounded-md shadow-sm focus:outline-none focus:ring-blue-500 focus:border-blue-500 ${
+                                                formErrors.gender
+                                                    ? "border-red-500"
+                                                    : "border-gray-300"
+                                            }`}
+                                        >
+                                            <option value="">
+                                                Select Gender
+                                            </option>
+                                            <option value="Male">Male</option>
+                                            <option value="Female">
+                                                Female
+                                            </option>
+                                            <option value="Other">Other</option>
+                                            <option value="Prefer not to say">
+                                                Prefer not to say
+                                            </option>
+                                        </select>
+                                        {formErrors.gender && (
+                                            <p className="text-red-500 text-xs mt-1">
+                                                {formErrors.gender}
+                                            </p>
+                                        )}
+                                    </div>
+                                </div>
+                            )}
+
+                            {currentStep === 2 && (
+                                <div className="space-y-4">
+                                    <h4 className="text-lg font-semibold text-gray-800 mb-4">
+                                        Contact Information
+                                    </h4>
+
+                                    <div>
+                                        <label className="block text-sm font-medium text-gray-700 mb-1">
+                                            Email Address *
+                                        </label>
+                                        <Input
+                                            type="email"
+                                            value={
+                                                registrationData.emailAddress
+                                            }
+                                            onChange={(e) =>
+                                                handleRegistrationInputChange(
+                                                    "emailAddress",
+                                                    e.target.value
+                                                )
+                                            }
+                                            className={
+                                                formErrors.emailAddress
+                                                    ? "border-red-500"
+                                                    : ""
+                                            }
+                                            placeholder="john.doe@example.com"
+                                        />
+                                        {formErrors.emailAddress && (
+                                            <p className="text-red-500 text-xs mt-1">
+                                                {formErrors.emailAddress}
+                                            </p>
+                                        )}
+                                    </div>
+
+                                    <div>
+                                        <label className="block text-sm font-medium text-gray-700 mb-1">
+                                            Phone Number *
+                                        </label>
+                                        <Input
+                                            type="tel"
+                                            value={registrationData.phoneNumber}
+                                            onChange={(e) =>
+                                                handleRegistrationInputChange(
+                                                    "phoneNumber",
+                                                    e.target.value
+                                                )
+                                            }
+                                            className={
+                                                formErrors.phoneNumber
+                                                    ? "border-red-500"
+                                                    : ""
+                                            }
+                                            placeholder="+91 9876543210"
+                                        />
+                                        {formErrors.phoneNumber && (
+                                            <p className="text-red-500 text-xs mt-1">
+                                                {formErrors.phoneNumber}
+                                            </p>
+                                        )}
+                                    </div>
+
+                                    <div>
+                                        <label className="block text-sm font-medium text-gray-700 mb-1">
+                                            Address *
+                                        </label>
+                                        <textarea
+                                            value={registrationData.address}
+                                            onChange={(e) =>
+                                                handleRegistrationInputChange(
+                                                    "address",
+                                                    e.target.value
+                                                )
+                                            }
+                                            className={`w-full px-3 py-2 border rounded-md shadow-sm focus:outline-none focus:ring-blue-500 focus:border-blue-500 ${
+                                                formErrors.address
+                                                    ? "border-red-500"
+                                                    : "border-gray-300"
+                                            }`}
+                                            rows={3}
+                                            placeholder="Your complete address"
+                                        />
+                                        {formErrors.address && (
+                                            <p className="text-red-500 text-xs mt-1">
+                                                {formErrors.address}
+                                            </p>
+                                        )}
+                                    </div>
+                                </div>
+                            )}
+
+                            {currentStep === 3 && (
+                                <div className="space-y-4">
+                                    <h4 className="text-lg font-semibold text-gray-800 mb-4">
+                                        Medical Information
+                                    </h4>
+
+                                    <div>
+                                        <label className="block text-sm font-medium text-gray-700 mb-1">
+                                            Do you have any allergies? If "yes",
+                                            please list all your allergies:
+                                        </label>
+                                        <textarea
+                                            value={registrationData.allergies}
+                                            onChange={(e) =>
+                                                handleRegistrationInputChange(
+                                                    "allergies",
+                                                    e.target.value
+                                                )
+                                            }
+                                            className="w-full px-3 py-2 border border-gray-300 rounded-md shadow-sm focus:outline-none focus:ring-blue-500 focus:border-blue-500"
+                                            rows={2}
+                                            placeholder="List any allergies or type 'None'"
+                                        />
+                                    </div>
+
+                                    <div>
+                                        <label className="block text-sm font-medium text-gray-700 mb-1">
+                                            Have you ever had any of the
+                                            following conditions?
+                                        </label>
+                                        <textarea
+                                            value={
+                                                registrationData.medicalConditions
+                                            }
+                                            onChange={(e) =>
+                                                handleRegistrationInputChange(
+                                                    "medicalConditions",
+                                                    e.target.value
+                                                )
+                                            }
+                                            className="w-full px-3 py-2 border border-gray-300 rounded-md shadow-sm focus:outline-none focus:ring-blue-500 focus:border-blue-500"
+                                            rows={2}
+                                            placeholder="List any medical conditions or type 'None'"
+                                        />
+                                    </div>
+
+                                    <div>
+                                        <label className="block text-sm font-medium text-gray-700 mb-1">
+                                            Are you currently experiencing any
+                                            dental problems or pain? *
+                                        </label>
+                                        <div className="space-y-2">
+                                            <label className="flex items-center">
+                                                <input
+                                                    type="radio"
+                                                    name="dentalProblems"
+                                                    value="Yes"
+                                                    checked={
+                                                        registrationData.currentDentalProblems ===
+                                                        "Yes"
+                                                    }
+                                                    onChange={(e) =>
+                                                        handleRegistrationInputChange(
+                                                            "currentDentalProblems",
+                                                            e.target.value
+                                                        )
+                                                    }
+                                                    className="mr-2"
+                                                />
+                                                Yes
+                                            </label>
+                                            <label className="flex items-center">
+                                                <input
+                                                    type="radio"
+                                                    name="dentalProblems"
+                                                    value="No"
+                                                    checked={
+                                                        registrationData.currentDentalProblems ===
+                                                        "No"
+                                                    }
+                                                    onChange={(e) =>
+                                                        handleRegistrationInputChange(
+                                                            "currentDentalProblems",
+                                                            e.target.value
+                                                        )
+                                                    }
+                                                    className="mr-2"
+                                                />
+                                                No
+                                            </label>
+                                        </div>
+                                        {formErrors.currentDentalProblems && (
+                                            <p className="text-red-500 text-xs mt-1">
+                                                {
+                                                    formErrors.currentDentalProblems
+                                                }
+                                            </p>
+                                        )}
+                                    </div>
+
+                                    {registrationData.currentDentalProblems ===
+                                        "Yes" && (
+                                        <div>
+                                            <label className="block text-sm font-medium text-gray-700 mb-1">
+                                                If "yes", state them below:
+                                            </label>
+                                            <textarea
+                                                value={
+                                                    registrationData.dentalProblemsDetails
+                                                }
+                                                onChange={(e) =>
+                                                    handleRegistrationInputChange(
+                                                        "dentalProblemsDetails",
+                                                        e.target.value
+                                                    )
+                                                }
+                                                className="w-full px-3 py-2 border border-gray-300 rounded-md shadow-sm focus:outline-none focus:ring-blue-500 focus:border-blue-500"
+                                                rows={3}
+                                                placeholder="Please describe your dental problems in detail"
+                                            />
+                                        </div>
+                                    )}
+                                </div>
+                            )}
+                        </motion.div>
+
+                        {formErrors.submit && (
+                            <div className="mt-4 p-3 bg-red-50 border border-red-200 rounded-lg">
+                                <div className="flex items-center">
+                                    <AlertCircle className="h-5 w-5 text-red-500 mr-2" />
+                                    <p className="text-red-700 text-sm">
+                                        {formErrors.submit}
+                                    </p>
+                                </div>
+                            </div>
+                        )}
+                    </div>
+                </div>
+
+                {/* Form Navigation */}
+                <div className="p-4 bg-gray-50 border-t">
+                    <div className="max-w-md mx-auto flex justify-between">
+                        {currentStep > 1 && (
+                            <Button
+                                variant="outline"
+                                onClick={handlePreviousStep}
+                                disabled={isSubmittingForm}
+                            >
+                                Previous
+                            </Button>
+                        )}
+
+                        <div className={currentStep === 1 ? "ml-auto" : ""}>
+                            <Button
+                                onClick={handleNextStep}
+                                disabled={isSubmittingForm}
+                                className="bg-blue-600 hover:bg-blue-700 text-white"
+                            >
+                                {isSubmittingForm ? (
+                                    <>
+                                        <div className="animate-spin rounded-full h-4 w-4 border-b-2 border-white mr-2"></div>
+                                        Submitting...
+                                    </>
+                                ) : currentStep === 3 ? (
+                                    <>
+                                        Complete Registration
+                                        <CheckCircle
+                                            size={16}
+                                            className="ml-2"
+                                        />
+                                    </>
+                                ) : (
+                                    <>
+                                        Next
+                                        <ArrowRight
+                                            size={16}
+                                            className="ml-2"
+                                        />
+                                    </>
+                                )}
+                            </Button>
+                        </div>
+                    </div>
+                </div>
+            </div>
+        );
+    }
+
+    // Render chat interface (existing chat code)
+    return (
+        <div className="flex flex-col h-[45rem] bg-white rounded-lg overflow-hidden shadow-lg border border-gray-200">
+            {/* Chat Header */}
+            <div className="flex items-center justify-between p-3 bg-blue-600 text-white">
+                <div className="flex items-center space-x-2">
+                    <div className="w-8 h-8 rounded-full bg-white/20 flex items-center justify-center">
+                        <Sparkles size={16} className="text-white" />
+                    </div>
+                    <div>
+                        <h3 className="font-medium">Kraftodent AI</h3>
+                        <p className="text-xs text-blue-100">
+                            {userData
+                                ? `Hello, ${userData.name}`
+                                : "Demo Assistant"}
+                        </p>
+                    </div>
+                </div>
+
+                <div className="flex items-center space-x-2">
+                    <Button
+                        variant="ghost"
+                        size="sm"
+                        onClick={toggleHelp}
+                        className="text-white hover:bg-blue-700 h-8 w-8 p-0"
+                        aria-label="Help"
+                    >
+                        <HelpCircle size={16} />
+                    </Button>
+                    <Button
+                        variant="ghost"
+                        size="sm"
+                        onClick={clearChat}
+                        className="text-white hover:bg-blue-700 h-8 w-8 p-0"
+                        aria-label="Clear chat and restart registration"
+                    >
+                        <RefreshCw size={16} />
+                    </Button>
+                </div>
+            </div>
+
+            {/* User Info Panel */}
+            {userData && (
+                <div className="bg-blue-50 border-b border-blue-200 p-2">
+                    <div className="flex items-center justify-between text-sm">
+                        <div className="flex items-center space-x-2">
+                            <User size={14} className="text-blue-600" />
+                            <span className="text-blue-800 font-medium">
+                                {userData.name}
+                            </span>
+                            <span className="text-blue-600">•</span>
+                            <div className="flex items-center space-x-1">
+                                {userData.contactType === "email" ? (
+                                    <Mail size={12} className="text-blue-600" />
+                                ) : (
+                                    <Phone
+                                        size={12}
+                                        className="text-blue-600"
+                                    />
+                                )}
+                                <span className="text-blue-700">
+                                    {userData.contact}
+                                </span>
+                            </div>
+                        </div>
+                        <div className="flex items-center space-x-1">
+                            <div
+                                className={`w-2 h-2 rounded-full ${
+                                    userData.isOnboarded
+                                        ? "bg-green-500"
+                                        : "bg-yellow-500"
+                                }`}
+                            ></div>
+                            <span className="text-xs text-blue-700">
+                                Registered
+                            </span>
+                        </div>
+                    </div>
+                </div>
+            )}
+
+            {/* Help Panel */}
+            <AnimatePresence>
+                {showHelp && (
+                    <motion.div
+                        initial={{ opacity: 0, height: 0 }}
+                        animate={{ opacity: 1, height: "auto" }}
+                        exit={{ opacity: 0, height: 0 }}
+                        className="bg-blue-50 border-b border-blue-200 p-3"
+                    >
+                        <h4 className="font-medium text-blue-800 mb-2">
+                            About Kraftodent Demo
+                        </h4>
+                        <div className="text-sm text-blue-700 space-y-2">
+                            <p>
+                                This demo shows how our AI dental receptionist
+                                works:
+                            </p>
+                            <div className="grid grid-cols-1 md:grid-cols-2 gap-2">
+                                <div>
+                                    <strong>✓ Patient registration</strong>
+                                    <p className="text-xs">
+                                        Complete medical intake form
+                                    </p>
+                                </div>
+                                <div>
+                                    <strong>✓ Appointment scheduling</strong>
+                                    <p className="text-xs">
+                                        Book available time slots
+                                    </p>
+                                </div>
+                                <div>
+                                    <strong>✓ Answer clinic questions</strong>
+                                    <p className="text-xs">
+                                        Services, hours, procedures
+                                    </p>
+                                </div>
+                                <div>
+                                    <strong>✓ 24/7 availability</strong>
+                                    <p className="text-xs">
+                                        Always ready to help
+                                    </p>
+                                </div>
+                            </div>
+                            <p className="text-xs border-t border-blue-200 pt-2 mt-2">
+                                For emergencies, call:{" "}
+                                <strong>+91 90280 02031</strong>
+                            </p>
+                        </div>
+                    </motion.div>
+                )}
+            </AnimatePresence>
+
+            {/* Chat Messages */}
+            <div
+                ref={messageContainerRef}
+                className="flex-grow overflow-y-auto p-4 space-y-4 bg-gray-50"
+            >
+                <AnimatePresence initial={false}>
+                    {messages.map((message) => (
+                        <motion.div
+                            key={message.id}
+                            initial={{ opacity: 0, y: 10 }}
+                            animate={{ opacity: 1, y: 0 }}
+                            transition={{ duration: 0.3 }}
+                        >
+                            <ChatBubble message={message} />
+
+                            {/* Render confirmation UI if this is a booking confirmation */}
+                            {message.isBookingConfirmation &&
+                                message.sender === "bot" && (
+                                    <motion.div
+                                        initial={{ opacity: 0, scale: 0.9 }}
+                                        animate={{ opacity: 1, scale: 1 }}
+                                        transition={{
+                                            duration: 0.3,
+                                            delay: 0.3,
+                                        }}
+                                        className="mt-4 bg-green-50 p-4 rounded-lg border border-green-200"
+                                    >
+                                        <div className="flex items-center space-x-3 mb-2">
+                                            <div className="p-2 bg-green-100 rounded-full text-green-600">
+                                                <Clock size={16} />
+                                            </div>
+                                            <h4 className="font-medium text-green-800">
+                                                Appointment Confirmed!
+                                            </h4>
+                                        </div>
+                                        <p className="text-sm text-green-700">
+                                            You'll receive a confirmation
+                                            message and reminder before your
+                                            appointment.
+                                        </p>
+                                    </motion.div>
+                                )}
+                        </motion.div>
+                    ))}
+                </AnimatePresence>
+
+                {/* Loading indicator */}
+                {isLoading && (
+                    <motion.div
+                        initial={{ opacity: 0 }}
+                        animate={{ opacity: 1 }}
+                        className="flex items-center space-x-2 text-sm text-gray-500"
+                    >
+                        <div className="flex space-x-1">
+                            <span className="animate-pulse bg-blue-600 rounded-full w-2 h-2"></span>
+                            <span
+                                className="animate-pulse bg-blue-600 rounded-full w-2 h-2"
+                                style={{ animationDelay: "0.2s" }}
+                            ></span>
+                            <span
+                                className="animate-pulse bg-blue-600 rounded-full w-2 h-2"
+                                style={{ animationDelay: "0.4s" }}
+                            ></span>
+                        </div>
+                        {/* <span>AI is thinking...</span> */}
+                    </motion.div>
+                )}
+
+                <div ref={messageEndRef} />
+            </div>
+
+            {/* Quick Responses */}
+            {getQuickResponses().length > 0 && (
+                <div className="px-4 py-2 bg-gray-50 border-t border-gray-200">
+                    <div className="flex flex-wrap gap-2">
+                        {getQuickResponses().map((item, index) => (
+                            <Button
+                                key={index}
+                                variant="outline"
+                                size="sm"
+                                className="text-xs py-1 h-auto text-blue-600 border-blue-200 hover:bg-blue-50"
+                                onClick={item.action}
+                                disabled={isLoading}
+                            >
+                                {item.text}
+                            </Button>
+                        ))}
+                    </div>
+                </div>
+            )}
+
+            {/* Chat Input */}
+            <form
+                onSubmit={handleSubmit}
+                className="p-3 border-t border-gray-200 bg-white"
+            >
+                <div className="flex gap-4">
+                    <Input
+                        ref={inputRef}
+                        value={inputMessage}
+                        onChange={(e) => setInputMessage(e.target.value)}
+                        placeholder="Type your message..."
+                        className="bg-white border-gray-200"
+                        disabled={isLoading}
+                    />
+
+                    <Button
+                        type="submit"
+                        variant="default"
+                        size="icon"
+                        className="flex-shrink-0 bg-blue-600 hover:bg-blue-700 h-9 w-9"
+                        disabled={!inputMessage.trim() || isLoading}
+                    >
+                        <Send size={16} />
+                    </Button>
+                </div>
+            </form>
+        </div>
+    );
+}